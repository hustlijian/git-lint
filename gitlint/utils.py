--- conflicted
+++ resolved
@@ -19,25 +19,11 @@
 import sys
 
 # This can be just pathlib when 2.7 and 3.4 support is dropped.
-# https://github.com/jmcgeheeiv/pyfakefs/pull/422
-<<<<<<< HEAD
 if sys.version_info <= (3, 4):
     import pathlib2 as pathlib
 else:
     import pathlib
 
-=======
-try:
-    import pathlib
-    pathlib2 = None
-except ImportError:
-    try:
-        import pathlib2
-        pathlib = pathlib2
-    except ImportError:
-        pathlib = None
-        pathlib2 = None
->>>>>>> a7009881
 
 try:
     from shutil import which
